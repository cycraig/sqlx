--- conflicted
+++ resolved
@@ -169,6 +169,8 @@
             --test-threads=1
         env:
           DATABASE_URL: sqlite://tests/sqlite/sqlite.db
+          RUSTFLAGS: --cfg sqlite_ipaddr
+          LD_LIBRARY_PATH: /tmp/sqlite3-lib
 
       # Remove test artifacts
       - run: cargo clean -p sqlx
@@ -196,12 +198,7 @@
             --test-threads=1
         env:
           DATABASE_URL: sqlite://tests/sqlite/sqlite.db
-<<<<<<< HEAD
-          SQLX_OFFLINE: true
-=======
-          RUSTFLAGS: --cfg sqlite_ipaddr
-          LD_LIBRARY_PATH: /tmp/sqlite3-lib
->>>>>>> 1379eb66
+          SQLX_OFFLINE: true
 
   postgres:
     name: Postgres
