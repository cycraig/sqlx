<<<<<<< HEAD
use anyhow::bail;
use std::ffi::OsString;
use std::fs;
use std::path::Path;
use std::path::PathBuf;
=======
use crate::opt::ConnectOpts;
use anyhow::{bail, Context};
use console::style;
use remove_dir_all::remove_dir_all;
use sqlx::any::{AnyConnectOptions, AnyKind};
use sqlx::Connection;
use std::collections::{BTreeMap, BTreeSet};
use std::fs::File;
use std::io::{BufReader, BufWriter};
use std::path::{Path, PathBuf};
>>>>>>> 0823e113
use std::process::Command;
use std::time::SystemTime;

<<<<<<< HEAD
#[derive(Debug)]
pub struct PrepareCtx {
    pub workspace: bool,
    pub cargo: OsString,
    pub cargo_args: Vec<String>,
    pub manifest_dir: PathBuf,
    pub target_dir: PathBuf,
    pub workspace_root: PathBuf,
    pub database_url: Option<String>,
}

pub fn run(ctx: &PrepareCtx) -> anyhow::Result<()> {
    let root = if ctx.workspace {
        &ctx.workspace_root
    } else {
        &ctx.manifest_dir
    };
=======
use crate::metadata::Metadata;

type QueryData = BTreeMap<String, serde_json::Value>;
type JsonObject = serde_json::Map<String, serde_json::Value>;

#[derive(serde::Serialize, serde::Deserialize)]
struct DataFile {
    db: String,
    #[serde(flatten)]
    data: QueryData,
}

pub async fn run(
    connect_opts: &ConnectOpts,
    merge: bool,
    cargo_args: Vec<String>,
) -> anyhow::Result<()> {
    // Ensure the database server is available.
    crate::connect(connect_opts).await?.close().await?;

    let url = &connect_opts.database_url;

    let db_kind = get_db_kind(url)?;
    let data = run_prepare_step(url, merge, cargo_args)?;

    if data.is_empty() {
        println!(
            "{} no queries found; please ensure that the `offline` feature is enabled in sqlx",
            style("warning:").yellow()
        );
    }
>>>>>>> 0823e113

    run_prepare_step(ctx, &root.join(".sqlx"))?;

    println!(
        "query data written to `.sqlx` in the current directory; \
         please check this into version control"
    );

    Ok(())
}

<<<<<<< HEAD
pub fn check(ctx: &PrepareCtx) -> anyhow::Result<()> {
    let cache_dir = ctx.target_dir.join("sqlx");
    run_prepare_step(ctx, &cache_dir)?;
=======
pub async fn check(
    connect_opts: &ConnectOpts,
    merge: bool,
    cargo_args: Vec<String>,
) -> anyhow::Result<()> {
    // Ensure the database server is available.
    crate::connect(connect_opts).await?.close().await?;

    let url = &connect_opts.database_url;

    let db_kind = get_db_kind(url)?;
    let data = run_prepare_step(url, merge, cargo_args)?;
>>>>>>> 0823e113

    // TODO: Compare .sqlx to target/sqlx
    // * For files thta are only in the former, raise a warning
    // * For files that are only in the latter, raise an error

    Ok(())
}

fn run_prepare_step(ctx: &PrepareCtx, cache_dir: &Path) -> anyhow::Result<()> {
    anyhow::ensure!(
        Path::new("Cargo.toml").exists(),
        r#"Failed to read `Cargo.toml`.
hint: This command only works in the manifest directory of a Cargo package."#
    );

<<<<<<< HEAD
    if cache_dir.exists() {
        clear_cache_dir(cache_dir)?;
    } else {
        fs::create_dir(cache_dir)?;
    }

    let mut check_cmd = Command::new(&ctx.cargo);
    if ctx.workspace {
        let check_status = Command::new(&ctx.cargo).arg("clean").status()?;

        if !check_status.success() {
            bail!("`cargo clean` failed with status: {}", check_status);
        }

        check_cmd.arg("check").args(&ctx.cargo_args).env(
            "RUSTFLAGS",
            format!(
                "--cfg __sqlx_recompile_trigger=\"{}\"",
                SystemTime::UNIX_EPOCH.elapsed()?.as_millis()
            ),
        );
=======
    // path to the Cargo executable
    let cargo = env::var("CARGO")
        .context("`prepare` subcommand may only be invoked as `cargo sqlx prepare`")?;

    let output = Command::new(&cargo)
        .args(&["metadata", "--format-version=1"])
        .output()
        .context("Could not fetch metadata")?;

    let output_str =
        std::str::from_utf8(&output.stdout).context("Invalid `cargo metadata` output")?;
    let metadata: Metadata = output_str.parse()?;

    // try removing the target/sqlx directory before running, as stale files
    // have repeatedly caused issues in the past.
    let _ = remove_dir_all(metadata.target_directory().join("sqlx"));

    let check_status = if merge {
        // Try only triggering a recompile on crates that use `sqlx-macros` falling back to a full
        // clean on error
        match setup_minimal_project_recompile(&cargo, &metadata) {
            Ok(()) => {}
            Err(err) => {
                println!(
                    "Failed minimal recompile setup. Cleaning entire project. Err: {}",
                    err
                );
                let clean_status = Command::new(&cargo).arg("clean").status()?;
                if !clean_status.success() {
                    bail!("`cargo clean` failed with status: {}", clean_status);
                }
            }
        };

        let mut check_command = Command::new(&cargo);
        check_command
            .arg("check")
            .args(cargo_args)
            .env("SQLX_OFFLINE", "false")
            .env("DATABASE_URL", url);

        // `cargo check` recompiles on changed rust flags which can be set either via the env var
        // or through the `rustflags` field in `$CARGO_HOME/config` when the env var isn't set.
        // Because of this we only pass in `$RUSTFLAGS` when present
        if let Ok(rustflags) = env::var("RUSTFLAGS") {
            check_command.env("RUSTFLAGS", rustflags);
        }

        check_command.status()?
>>>>>>> 0823e113
    } else {
        check_cmd
            .arg("rustc")
            .args(&ctx.cargo_args)
            .arg("--")
            .arg("--emit")
            .arg("dep-info,metadata")
            // set an always-changing cfg so we can consistently trigger recompile
            .arg("--cfg")
            .arg(format!(
                "__sqlx_recompile_trigger=\"{}\"",
                SystemTime::UNIX_EPOCH.elapsed()?.as_millis()
<<<<<<< HEAD
            ));
    }

    // override database url
    if let Some(database_url) = &ctx.database_url {
        check_cmd.env("DATABASE_URL", database_url);
=======
            ))
            .env("SQLX_OFFLINE", "false")
            .env("DATABASE_URL", url)
            .env("CARGO_TARGET_DIR", metadata.target_directory().clone())
            .status()?
    };

    if !check_status.success() {
        bail!("`cargo check` failed with status: {}", check_status);
    }

    let package_dir = if merge {
        // Merge queries from all workspace crates.
        "**"
    } else {
        // Use a separate sub-directory for each crate in a workspace. This avoids a race condition
        // where `prepare` can pull in queries from multiple crates if they happen to be generated
        // simultaneously (e.g. Rust Analyzer building in the background).
        metadata
            .current_package()
            .map(|pkg| pkg.name())
            .context("Resolving the crate package for the current working directory failed")?
    };
    let pattern = metadata
        .target_directory()
        .join("sqlx")
        .join(package_dir)
        .join("query-*.json");

    let mut data = BTreeMap::new();

    for path in glob::glob(
        pattern
            .to_str()
            .context("CARGO_TARGET_DIR not valid UTF-8")?,
    )? {
        let path = path?;
        let contents = fs::read(&*path)?;
        let mut query_data: JsonObject = serde_json::from_slice(&contents)?;

        // we lift the `hash` key to the outer map
        let hash = query_data
            .remove("hash")
            .context("expected key `hash` in query data")?;

        if let serde_json::Value::String(hash) = hash {
            data.insert(hash, serde_json::Value::Object(query_data));
        } else {
            bail!(
                "expected key `hash` in query data to be string, was {:?} instead; file: {}",
                hash,
                path.display()
            )
        }

        // lazily remove the file, we don't care too much if we can't
        let _ = fs::remove_file(&path);
    }

    Ok(data)
}

#[derive(Debug, PartialEq)]
struct ProjectRecompileAction {
    // The names of the packages
    clean_packages: Vec<String>,
    touch_paths: Vec<PathBuf>,
}

/// Sets up recompiling only crates that depend on `sqlx-macros`
///
/// This gets a listing of all crates that depend on `sqlx-macros` (direct and transitive). The
/// crates within the current workspace have their source file's mtimes updated while crates
/// outside the workspace are selectively `cargo clean -p`ed. In this way we can trigger a
/// recompile of crates that may be using compile-time macros without forcing a full recompile
fn setup_minimal_project_recompile(cargo: &str, metadata: &Metadata) -> anyhow::Result<()> {
    let ProjectRecompileAction {
        clean_packages,
        touch_paths,
    } = minimal_project_recompile_action(metadata)?;

    for file in touch_paths {
        let now = filetime::FileTime::now();
        filetime::set_file_times(&file, now, now)
            .with_context(|| format!("Failed to update mtime for {:?}", file))?;
    }

    for pkg_id in &clean_packages {
        let clean_status = Command::new(cargo)
            .args(&["clean", "-p", pkg_id])
            .status()?;

        if !clean_status.success() {
            bail!("`cargo clean -p {}` failed", pkg_id);
        }
    }

    Ok(())
}

fn minimal_project_recompile_action(metadata: &Metadata) -> anyhow::Result<ProjectRecompileAction> {
    // Get all the packages that depend on `sqlx-macros`
    let mut sqlx_macros_dependents = BTreeSet::new();
    let sqlx_macros_ids: BTreeSet<_> = metadata
        .entries()
        // We match just by name instead of name and url because some people may have it installed
        // through different means like vendoring
        .filter(|(_, package)| package.name() == "sqlx-macros")
        .map(|(id, _)| id)
        .collect();
    for sqlx_macros_id in sqlx_macros_ids {
        sqlx_macros_dependents.extend(metadata.all_dependents_of(sqlx_macros_id));
    }

    // Figure out which `sqlx-macros` dependents are in the workspace vs out
    let mut in_workspace_dependents = Vec::new();
    let mut out_of_workspace_dependents = Vec::new();
    for dependent in sqlx_macros_dependents {
        if metadata.workspace_members().contains(&dependent) {
            in_workspace_dependents.push(dependent);
        } else {
            out_of_workspace_dependents.push(dependent);
        }
    }

    // In-workspace dependents have their source file's mtime updated. Out-of-workspace get
    // `cargo clean -p <PKGID>`ed
    let files_to_touch: Vec<_> = in_workspace_dependents
        .iter()
        .filter_map(|id| {
            metadata
                .package(id)
                .map(|package| package.src_paths().to_owned())
        })
        .flatten()
        .collect();
    let packages_to_clean: Vec<_> = out_of_workspace_dependents
        .iter()
        .filter_map(|id| {
            metadata
                .package(id)
                .map(|package| package.name().to_owned())
        })
        .collect();

    Ok(ProjectRecompileAction {
        clean_packages: packages_to_clean,
        touch_paths: files_to_touch,
    })
}

fn get_db_kind(url: &str) -> anyhow::Result<&'static str> {
    let options = AnyConnectOptions::from_str(&url)?;

    // these should match the values of `DatabaseExt::NAME` in `sqlx-macros`
    match options.kind() {
        #[cfg(feature = "postgres")]
        AnyKind::Postgres => Ok("PostgreSQL"),

        #[cfg(feature = "mysql")]
        AnyKind::MySql => Ok("MySQL"),

        #[cfg(feature = "sqlite")]
        AnyKind::Sqlite => Ok("SQLite"),

        #[cfg(feature = "mssql")]
        AnyKind::Mssql => Ok("MSSQL"),
>>>>>>> 0823e113
    }

    check_cmd
        .env("SQLX_OFFLINE", "false")
        .env("SQLX_OFFLINE_DIR", cache_dir);

    println!("executing {:?}", check_cmd);

    let check_status = check_cmd.status()?;

    if !check_status.success() {
        bail!("`cargo check` failed with status: {}", check_status);
    }

    Ok(())
}

fn clear_cache_dir(path: &Path) -> anyhow::Result<()> {
    for entry in fs::read_dir(path)? {
        fs::remove_file(entry?.path())?;
    }

<<<<<<< HEAD
    Ok(())
=======
    #[test]
    fn data_file_deserialization_works_for_ordered_keys() {
        let data_file =
            "{\"a\":{\"key1\":\"value1\"},\"db\":\"mysql\",\"z\":{\"key2\":\"value2\"}}";

        let data_file: DataFile = serde_json::from_str(data_file).expect("Data file deserialized.");
        let DataFile { db, data } = data_file;

        assert_eq!(db, "mysql");
        assert_eq!(data.len(), 2);
        assert_eq!(data.get("a"), Some(&json!({"key1": "value1"})));
        assert_eq!(data.get("z"), Some(&json!({"key2": "value2"})));
    }

    #[test]
    fn minimal_project_recompile_action_works() -> anyhow::Result<()> {
        let sample_metadata_path = Path::new("tests")
            .join("assets")
            .join("sample_metadata.json");
        let sample_metadata = std::fs::read_to_string(sample_metadata_path)?;
        let metadata: Metadata = sample_metadata.parse()?;

        let action = minimal_project_recompile_action(&metadata)?;
        assert_eq!(
            action,
            ProjectRecompileAction {
                clean_packages: vec!["sqlx".into()],
                touch_paths: vec![
                    "/home/user/problematic/workspace/b_in_workspace_lib/src/lib.rs".into(),
                    "/home/user/problematic/workspace/c_in_workspace_bin/src/main.rs".into(),
                ]
            }
        );

        Ok(())
    }
>>>>>>> 0823e113
}<|MERGE_RESOLUTION|>--- conflicted
+++ resolved
@@ -1,10 +1,8 @@
-<<<<<<< HEAD
 use anyhow::bail;
 use std::ffi::OsString;
 use std::fs;
 use std::path::Path;
 use std::path::PathBuf;
-=======
 use crate::opt::ConnectOpts;
 use anyhow::{bail, Context};
 use console::style;
@@ -15,11 +13,16 @@
 use std::fs::File;
 use std::io::{BufReader, BufWriter};
 use std::path::{Path, PathBuf};
->>>>>>> 0823e113
 use std::process::Command;
 use std::time::SystemTime;
-
-<<<<<<< HEAD
+use std::{env, fs};
+
+use crate::metadata::Metadata;
+
+type QueryData = BTreeMap<String, serde_json::Value>;
+type JsonObject = serde_json::Map<String, serde_json::Value>;
+
+// TODO: replace with Metadata?
 #[derive(Debug)]
 pub struct PrepareCtx {
     pub workspace: bool,
@@ -32,46 +35,24 @@
 }
 
 pub fn run(ctx: &PrepareCtx) -> anyhow::Result<()> {
+    // Ensure the database server is available.
+    crate::connect(connect_opts).await?.close().await?;
+
     let root = if ctx.workspace {
         &ctx.workspace_root
     } else {
         &ctx.manifest_dir
     };
-=======
-use crate::metadata::Metadata;
-
-type QueryData = BTreeMap<String, serde_json::Value>;
-type JsonObject = serde_json::Map<String, serde_json::Value>;
-
-#[derive(serde::Serialize, serde::Deserialize)]
-struct DataFile {
-    db: String,
-    #[serde(flatten)]
-    data: QueryData,
-}
-
-pub async fn run(
-    connect_opts: &ConnectOpts,
-    merge: bool,
-    cargo_args: Vec<String>,
-) -> anyhow::Result<()> {
-    // Ensure the database server is available.
-    crate::connect(connect_opts).await?.close().await?;
-
-    let url = &connect_opts.database_url;
-
-    let db_kind = get_db_kind(url)?;
-    let data = run_prepare_step(url, merge, cargo_args)?;
-
-    if data.is_empty() {
-        println!(
-            "{} no queries found; please ensure that the `offline` feature is enabled in sqlx",
-            style("warning:").yellow()
-        );
-    }
->>>>>>> 0823e113
 
     run_prepare_step(ctx, &root.join(".sqlx"))?;
+
+    // TODO: print warning if no queries are generated?
+    // if data.is_empty() {
+    //     println!(
+    //         "{} no queries found; please ensure that the `offline` feature is enabled in sqlx",
+    //         style("warning:").yellow()
+    //     );
+    // }
 
     println!(
         "query data written to `.sqlx` in the current directory; \
@@ -81,24 +62,12 @@
     Ok(())
 }
 
-<<<<<<< HEAD
 pub fn check(ctx: &PrepareCtx) -> anyhow::Result<()> {
+    // Ensure the database server is available.
+    crate::connect(connect_opts).await?.close().await?;
+
     let cache_dir = ctx.target_dir.join("sqlx");
     run_prepare_step(ctx, &cache_dir)?;
-=======
-pub async fn check(
-    connect_opts: &ConnectOpts,
-    merge: bool,
-    cargo_args: Vec<String>,
-) -> anyhow::Result<()> {
-    // Ensure the database server is available.
-    crate::connect(connect_opts).await?.close().await?;
-
-    let url = &connect_opts.database_url;
-
-    let db_kind = get_db_kind(url)?;
-    let data = run_prepare_step(url, merge, cargo_args)?;
->>>>>>> 0823e113
 
     // TODO: Compare .sqlx to target/sqlx
     // * For files thta are only in the former, raise a warning
@@ -114,34 +83,14 @@
 hint: This command only works in the manifest directory of a Cargo package."#
     );
 
-<<<<<<< HEAD
+    // TODO: use remove_dir_all::ensure_empty_dir?
     if cache_dir.exists() {
         clear_cache_dir(cache_dir)?;
     } else {
         fs::create_dir(cache_dir)?;
     }
 
-    let mut check_cmd = Command::new(&ctx.cargo);
-    if ctx.workspace {
-        let check_status = Command::new(&ctx.cargo).arg("clean").status()?;
-
-        if !check_status.success() {
-            bail!("`cargo clean` failed with status: {}", check_status);
-        }
-
-        check_cmd.arg("check").args(&ctx.cargo_args).env(
-            "RUSTFLAGS",
-            format!(
-                "--cfg __sqlx_recompile_trigger=\"{}\"",
-                SystemTime::UNIX_EPOCH.elapsed()?.as_millis()
-            ),
-        );
-=======
-    // path to the Cargo executable
-    let cargo = env::var("CARGO")
-        .context("`prepare` subcommand may only be invoked as `cargo sqlx prepare`")?;
-
-    let output = Command::new(&cargo)
+    let output = Command::new(&ctx.cargo)
         .args(&["metadata", "--format-version=1"])
         .output()
         .context("Could not fetch metadata")?;
@@ -150,11 +99,8 @@
         std::str::from_utf8(&output.stdout).context("Invalid `cargo metadata` output")?;
     let metadata: Metadata = output_str.parse()?;
 
-    // try removing the target/sqlx directory before running, as stale files
-    // have repeatedly caused issues in the past.
-    let _ = remove_dir_all(metadata.target_directory().join("sqlx"));
-
-    let check_status = if merge {
+    let mut check_cmd = Command::new(&ctx.cargo);
+    if ctx.workspace {
         // Try only triggering a recompile on crates that use `sqlx-macros` falling back to a full
         // clean on error
         match setup_minimal_project_recompile(&cargo, &metadata) {
@@ -174,9 +120,7 @@
         let mut check_command = Command::new(&cargo);
         check_command
             .arg("check")
-            .args(cargo_args)
-            .env("SQLX_OFFLINE", "false")
-            .env("DATABASE_URL", url);
+            .args(cargo_args);
 
         // `cargo check` recompiles on changed rust flags which can be set either via the env var
         // or through the `rustflags` field in `$CARGO_HOME/config` when the env var isn't set.
@@ -184,9 +128,6 @@
         if let Ok(rustflags) = env::var("RUSTFLAGS") {
             check_command.env("RUSTFLAGS", rustflags);
         }
-
-        check_command.status()?
->>>>>>> 0823e113
     } else {
         check_cmd
             .arg("rustc")
@@ -199,74 +140,35 @@
             .arg(format!(
                 "__sqlx_recompile_trigger=\"{}\"",
                 SystemTime::UNIX_EPOCH.elapsed()?.as_millis()
-<<<<<<< HEAD
-            ));
-    }
-
+            ))
+            .env("CARGO_TARGET_DIR", metadata.target_directory().clone())
+            .status()?
+    }
+    // TODO: change this, previously url was passed in as a parameter?
     // override database url
     if let Some(database_url) = &ctx.database_url {
         check_cmd.env("DATABASE_URL", database_url);
-=======
-            ))
-            .env("SQLX_OFFLINE", "false")
-            .env("DATABASE_URL", url)
-            .env("CARGO_TARGET_DIR", metadata.target_directory().clone())
-            .status()?
-    };
-
+    }
+    check_cmd
+        .env("SQLX_OFFLINE", "false")
+        .env("SQLX_OFFLINE_DIR", cache_dir);
+
+    println!("executing {:?}", check_cmd);
+
+    let check_status = check_cmd.status()?;
     if !check_status.success() {
         bail!("`cargo check` failed with status: {}", check_status);
     }
 
-    let package_dir = if merge {
-        // Merge queries from all workspace crates.
-        "**"
-    } else {
-        // Use a separate sub-directory for each crate in a workspace. This avoids a race condition
-        // where `prepare` can pull in queries from multiple crates if they happen to be generated
-        // simultaneously (e.g. Rust Analyzer building in the background).
-        metadata
-            .current_package()
-            .map(|pkg| pkg.name())
-            .context("Resolving the crate package for the current working directory failed")?
-    };
-    let pattern = metadata
-        .target_directory()
-        .join("sqlx")
-        .join(package_dir)
-        .join("query-*.json");
-
-    let mut data = BTreeMap::new();
-
-    for path in glob::glob(
-        pattern
-            .to_str()
-            .context("CARGO_TARGET_DIR not valid UTF-8")?,
-    )? {
-        let path = path?;
-        let contents = fs::read(&*path)?;
-        let mut query_data: JsonObject = serde_json::from_slice(&contents)?;
-
-        // we lift the `hash` key to the outer map
-        let hash = query_data
-            .remove("hash")
-            .context("expected key `hash` in query data")?;
-
-        if let serde_json::Value::String(hash) = hash {
-            data.insert(hash, serde_json::Value::Object(query_data));
-        } else {
-            bail!(
-                "expected key `hash` in query data to be string, was {:?} instead; file: {}",
-                hash,
-                path.display()
-            )
-        }
-
-        // lazily remove the file, we don't care too much if we can't
-        let _ = fs::remove_file(&path);
-    }
-
-    Ok(data)
+    Ok(())
+}
+
+fn clear_cache_dir(path: &Path) -> anyhow::Result<()> {
+    for entry in fs::read_dir(path)? {
+        fs::remove_file(entry?.path())?;
+    }
+
+    Ok(())
 }
 
 #[derive(Debug, PartialEq)]
@@ -358,61 +260,11 @@
     })
 }
 
-fn get_db_kind(url: &str) -> anyhow::Result<&'static str> {
-    let options = AnyConnectOptions::from_str(&url)?;
-
-    // these should match the values of `DatabaseExt::NAME` in `sqlx-macros`
-    match options.kind() {
-        #[cfg(feature = "postgres")]
-        AnyKind::Postgres => Ok("PostgreSQL"),
-
-        #[cfg(feature = "mysql")]
-        AnyKind::MySql => Ok("MySQL"),
-
-        #[cfg(feature = "sqlite")]
-        AnyKind::Sqlite => Ok("SQLite"),
-
-        #[cfg(feature = "mssql")]
-        AnyKind::Mssql => Ok("MSSQL"),
->>>>>>> 0823e113
-    }
-
-    check_cmd
-        .env("SQLX_OFFLINE", "false")
-        .env("SQLX_OFFLINE_DIR", cache_dir);
-
-    println!("executing {:?}", check_cmd);
-
-    let check_status = check_cmd.status()?;
-
-    if !check_status.success() {
-        bail!("`cargo check` failed with status: {}", check_status);
-    }
-
-    Ok(())
-}
-
-fn clear_cache_dir(path: &Path) -> anyhow::Result<()> {
-    for entry in fs::read_dir(path)? {
-        fs::remove_file(entry?.path())?;
-    }
-
-<<<<<<< HEAD
-    Ok(())
-=======
-    #[test]
-    fn data_file_deserialization_works_for_ordered_keys() {
-        let data_file =
-            "{\"a\":{\"key1\":\"value1\"},\"db\":\"mysql\",\"z\":{\"key2\":\"value2\"}}";
-
-        let data_file: DataFile = serde_json::from_str(data_file).expect("Data file deserialized.");
-        let DataFile { db, data } = data_file;
-
-        assert_eq!(db, "mysql");
-        assert_eq!(data.len(), 2);
-        assert_eq!(data.get("a"), Some(&json!({"key1": "value1"})));
-        assert_eq!(data.get("z"), Some(&json!({"key2": "value2"})));
-    }
+#[cfg(test)]
+mod tests {
+    use super::*;
+    use serde_json::json;
+    use std::assert_eq;
 
     #[test]
     fn minimal_project_recompile_action_works() -> anyhow::Result<()> {
@@ -436,5 +288,4 @@
 
         Ok(())
     }
->>>>>>> 0823e113
 }